import asyncio
<<<<<<< HEAD
from datetime import datetime, timedelta
from typing import Dict, Any, List, Optional
=======
import os
from datetime import datetime
from typing import Dict, Any, List

from agents import Agent, Runner, OpenAIChatCompletionsModel, ModelSettings, SQLiteSession
>>>>>>> b09d38bf
from dotenv import load_dotenv
from openai import AsyncOpenAI
from openai.types.responses import ResponseTextDeltaEvent

<<<<<<< HEAD
from agents import Agent, Runner, OpenAIChatCompletionsModel, ModelSettings
from openai import AsyncOpenAI
from openai.types.responses import ResponseTextDeltaEvent

=======
>>>>>>> b09d38bf
from ..client.delta_client import DeltaMenuClient
from ..tools.debug_tools import DebugTools
<<<<<<< HEAD
=======
from ..tools.menu_tools import MenuTools
>>>>>>> b09d38bf
from ..utils.logging_config import setup_logging, get_logger

# Setup logging
setup_logging(log_file='gradio_app.log')
logger = get_logger(__name__)

# Load environment variables
load_dotenv()


class MenuAgent:
    """Main Delta menu chat agent using OpenAI Agents SDK with Kimi"""
    
    def __init__(self):
        logger.info("Initializing MenuAgent...")
        
        self.client = DeltaMenuClient()
        self.menu_tools = MenuTools(self.client)
        self.debug_tools = DebugTools(self.client)
        logger.debug("Client and tools initialized")
        
        # Get Kimi configuration from environment
        self.kimi_api_key = os.getenv("KIMI_API_KEY")
        self.kimi_base_url = os.getenv("KIMI_BASE_URL", "https://api.moonshot.ai/v1")
        
        if not self.kimi_api_key:
            logger.error("KIMI_API_KEY not found in environment variables")
            raise ValueError("KIMI_API_KEY not found in environment variables")
        
        # Configure OpenAI client for Kimi
        kimi_client = AsyncOpenAI(
            api_key=self.kimi_api_key,
            base_url=self.kimi_base_url
        )
        logger.debug("Kimi client configured")

        # Create Kimi model instance
        kimi_model = OpenAIChatCompletionsModel(
            model="kimi-k2-0905-preview",
            openai_client=kimi_client,
        )
        logger.debug("Kimi model instance created")
        
        # Create the main agent with tracing enabled
        self.agent = Agent(
            name="Delta Menu Assistant",
            instructions=self._get_system_instructions(),
            model=kimi_model,
<<<<<<< HEAD
            model_settings=ModelSettings(temperature=0.5),
            tools=[
                self.menu_tools.get_menu_by_flight_tool(),
                self.menu_tools.check_menu_availability_tool()
            ]
        )
        logger.info("MenuAgent initialized successfully with 2 tools")

    
    def _get_system_instructions(self) -> str:
        """System instructions for the agent"""
        current_date = datetime.now().strftime("%Y-%m-%d")
        return f"""You are a helpful Delta Airlines flight menu assistant. Your goal is to help users understand what meals and beverages are served on Delta flights across different cabin classes.
        
Current date: {current_date}

# Date Handling Rules:
- Always compare it to the current date ({current_date}) before answering.
- If the user asks about a specific date (e.g., "30th September"), determine whether it is in the past, present, or future relative to {current_date}.
- If the user uses relative terms like "today," "tomorrow," or "next week," resolve them based on {current_date}.
- Never assume the date context from training data; always use {current_date} as the reference point.

# Tense Rules:
- If the event date is in the future, use **future tense** (e.g., "will open", "will close").
- If the event date is in the past, use **past tense** (e.g., "opened", "closed").
- If the event is today, use **present tense** (e.g., "opens today", "is currently open")

# CRITICAL INSTRUCTIONS:
- Always greet the user at the start of the conversation with "Hi, you've reached Delta Flight Menu agent"
- When user asks for menu information and you have all required parameters, ALWAYS call the tools
- ONLY provide menu information that comes directly from tool responses - NEVER make up or invent menu details
- If tool returns no menu data or empty results, clearly state that no menu information is available
- Required information for API calls:
   - Flight number (must be explicitly provided by user)
   - Departure date (YYYY-MM-DD format)
   - Departure airport (3-letter code)
- If ANY required information is missing, ask for it - DO NOT proceed with tool calls
- Always use the provided tools to fetch accurate data

# Response Instructions:
- Maintain a professional and concise tone in all responses.:
- ONLY present menu information that exists in the tool response data
- If menu_services is empty or contains no menu items, state "No menu information is currently available for this flight"
- When presenting menus, only show actual menu_item_desc values from the API response
- Do not add fictional menu items, descriptions, or details not present in the tool response
- Always start responses with flight information
- Format responses clearly but only with real data
- If a request cannot be fulfilled with available tools or information, politely refuse and offer to escalate

## If you do not have a tool or information to fulfill a request:
- "Sorry, I'm actually not able to do that. Would you like me to transfer you to someone who can help?"
- "I'm not able to assist with that request. Would you like to speak with a human representative?"

Example queries you can handle:
<example>
user: "What's on the menu for DL30 tomorrow flying from ATL?"
assistant: I'll look up the menu for DL30 using the get_menu_by_flight tool.
[After tool call] Based on the menu data retrieved, here's what's available... [only show actual menu items from response]
</example>

<example>
user: "What's served on delta one class from ATL on 2025-09-13"
assistant: I need the flight number to look up the menu. You've provided the cabin class (Delta One), departure airport (ATL), and date (2025-09-13), but I need to know which specific flight you're asking about. Could you please provide the flight number?
user: "30"
assistant: I'll look up the Delta One menu for DL30 on 2025-09-13 from ATL.
</example>

<example>
Consider today is 2025-09-15
user: Im not able to preselect menu for flight 30 departing from atl on 30th september? Could you please assist?
assistant: To assist you with preselecting a menu for flight DL30 on 2025-09-30 from ATL, I need to check the menu availability.
I'll use the check_menu_availability tool to see if the preselect window is currently open for that flight.
The preselect window will open on September 23rd, 2025 and will close on September 29th, 2025. Since today is September 15th, 2025, the preselect window is not yet open. You will be able to preselect your menu starting from September 23rd, 2025.
</example>
"""

    async def process_message(self, message: str, debug: bool = False) -> Dict[str, Any]:
        """
        Process a user message and return a structured response
        
        Args:
            message: User's message/question
            debug: Whether to include debug information
            
        Returns:
            Structured response with conversation context
        """
        logger.info(f"Processing message: '{message[:100]}{'...' if len(message) > 100 else ''}' (debug={debug})")
        
        try:
            # Run the agent
            logger.debug("Running agent with message")
            result = await Runner.run(self.agent, message)
            logger.debug(f"Agent completed - Final output length: {len(result.final_output or '') if result.final_output else 0}")
            
            # Format the response
            response = {
                "success": True,
                "response": result.final_output or "No response generated",
                "debug_info": None
            }
            
            if debug:
                response["debug_info"] = {
                    "raw_response": str(result)
                }
                logger.debug("Debug info included in response")
            
            logger.info("Message processed successfully")
            return response
            
        except Exception as e:
            logger.error(f"Error processing message: {str(e)}", exc_info=True)
            return {
                "success": False,
                "response": f"I encountered an error: {str(e)}",
                "debug_info": {"error": str(e)} if debug else None
            }

    async def process_conversation_stream(self, messages: List[Dict[str, str]], debug: bool = False):
        """
        Process a conversation with streaming response using OpenAI Agents SDK
        
        Args:
            messages: List of message dictionaries with 'role' and 'content'
            debug: Whether to include debug information
            
        Yields:
            Partial responses as they are generated
        """
        logger.info(f"Processing conversation with streaming for {len(messages)} messages (debug={debug})")
        
        try:

            # Build conversation context
            conversation = "\n".join([f"{msg['role']}: {msg['content']}" for msg in messages])
            logger.debug(f"Conversation context built - Length: {len(conversation)}")
            
            # Use Runner.run_streamed for proper SDK streaming
            result = Runner.run_streamed(self.agent, conversation)
            
            full_response = ""
            async for event in result.stream_events():
                # Stream raw LLM text deltas
                if event.type == "raw_response_event" and isinstance(event.data, ResponseTextDeltaEvent):
                    if event.data.delta:
                        full_response += event.data.delta
                        yield full_response
            
            logger.info("Streaming conversation processed successfully")
            
        except Exception as e:
            logger.error(f"Error processing streaming conversation: {str(e)}", exc_info=True)
            yield f"I encountered an error: {str(e)}"

    async def process_conversation(self, messages: List[Dict[str, str]], debug: bool = False) -> Dict[str, Any]:
        """
        Process a conversation with multiple messages (non-streaming)
        
        Args:
            messages: List of message dictionaries with 'role' and 'content'
            debug: Whether to include debug information
            
        Returns:
            Structured response with conversation context
        """
        logger.info(f"Processing conversation with {len(messages)} messages (debug={debug})")
        
        try:
            # Build conversation context
            conversation = "\n".join([f"{msg['role']}: {msg['content']}" for msg in messages])
            logger.debug(f"Conversation context built - Length: {len(conversation)}")
            
            result = await Runner.run(self.agent, conversation)
            logger.debug("Conversation processed by agent")
            
            response = {
                "success": True,
                "response": result.final_output or "No response generated",
                "debug_info": None
            }
            
            if debug:
                response["debug_info"] = {
                    "conversation_context": conversation
                }
                logger.debug("Debug info added to conversation response")
            
            logger.info("Conversation processed successfully")
            return response
            
        except Exception as e:
            logger.error(f"Error processing conversation: {str(e)}", exc_info=True)
=======
            model_settings=ModelSettings(temperature=0.2, include_usage=True),
            tools=[
                self.menu_tools.get_menu_by_flight_tool(),
                self.menu_tools.check_menu_availability_tool(),
                self.menu_tools.lookup_flights_tool()
            ]
        )
        logger.info("MenuAgent initialized successfully with 3 tools")

    
    def get_session(self, session_id: str) -> SQLiteSession:
        """Get or create a SQLite session for conversation management"""
        session = SQLiteSession(session_id, "menu_conversations.db")
        return session
    
    async def process_message(self, message: str, session_id: str = "default") -> Dict[str, Any]:
        """Process a message using session-based context management"""
        try:
            logger.info(f"Processing message with session {session_id}: {message[:100]}...")
            
            # Get or create session
            session = self.get_session(session_id)
            
            # Log existing session context before processing
            existing_items = await session.get_items()
            logger.info(f"Session {session_id} - Existing context items: {len(existing_items)}")
            for i, item in enumerate(existing_items[-5:]):  # Log last 5 items
                logger.debug(f"Session {session_id} - Context[{i}]: {item.get('role', 'unknown')} - {str(item.get('content', ''))[:100]}...")
            
            # Run agent with session for automatic context management
            logger.debug(f"Session {session_id} - Sending to agent: {message[:200]}...")
            result = await Runner.run(
                self.agent,
                message,
                session=session
            )
            
            # Log new session context after processing
            new_items = await session.get_items()
            logger.info(f"Session {session_id} - New context items: {len(new_items)} (added {len(new_items) - len(existing_items)} items)")
            if len(new_items) > len(existing_items):
                for item in new_items[len(existing_items):]:
                    logger.debug(f"Session {session_id} - Added: {item.get('role', 'unknown')} - {str(item.get('content', ''))[:100]}...")
            
            # Log usage information
            if result.context_wrapper.usage:
                usage = result.context_wrapper.usage
                logger.info(f"Session {session_id} - Usage: {usage.total_tokens} total tokens, {usage.requests} requests, {usage.input_tokens} input tokens, {usage.output_tokens} output tokens")
            
            logger.info(f"Agent response generated successfully for session {session_id}")
            
            return {
                "response": result.final_output,
                "usage": {
                    "total_tokens": result.context_wrapper.usage.total_tokens if result.context_wrapper.usage else 0,
                    "requests": result.context_wrapper.usage.requests if result.context_wrapper.usage else 0
                }
            }
            
        except Exception as e:
            logger.error(f"Error processing message: {str(e)}")
>>>>>>> b09d38bf
            return {
                "response": "I apologize, but I encountered an error processing your request. Please try again.",
                "error": str(e)
            }
    
<<<<<<< HEAD
    async def close(self):
        """Clean up resources"""
        logger.info("Closing MenuAgent resources")
        await self.client.close()
        logger.debug("MenuAgent resources closed")
=======
    async def process_message_stream(self, message: str, session_id: str = "default"):
        """Process a message with streaming using session-based context management"""
        try:
            session = self.get_session(session_id)
            result = Runner.run_streamed(self.agent, message, session=session)
>>>>>>> b09d38bf

            full_response = ""
            temp_display = ""
            async for event in result.stream_events():
                if event.type == "raw_response_event":
                    if isinstance(event.data, ResponseTextDeltaEvent) and event.data.delta:
                        full_response += event.data.delta
                        yield full_response + temp_display
                elif event.type == "run_item_stream_event":
                    # Handle tool calls and outputs - show temporarily but don't add to final response
                    if event.item.type == "tool_call_item":
                        temp_display = "\n\n🔧 Calling tool...\n\n"
                        yield full_response + temp_display
                    elif event.item.type == "tool_call_output_item":
                        temp_display = "\n✅ Tool Call completed\n\n"
                        yield full_response + temp_display
                        # Clear temp display after tool completion
                        temp_display = ""

<<<<<<< HEAD
class SimpleMenuAgent:
    """Simplified agent for quick queries without async"""
    
    def __init__(self):
        self.client = DeltaMenuClient()
        self.menu_tools = MenuTools(self.client)

    async def get_menu_by_flight_sync(self, departure_date: str, flight_number: int, **kwargs) -> Dict[str, Any]:
        """Synchronous wrapper for menu queries"""
        result = await self.menu_tools.get_menu_by_flight(
            departure_date=departure_date,
            flight_number=flight_number,
            **kwargs
        )
        return result
=======
            # Log usage information after streaming completes
            if result.context_wrapper.usage:
                usage = result.context_wrapper.usage
                logger.info(f"Session {session_id} - Streaming Usage: {usage.total_tokens} total tokens, {usage.requests} requests, {usage.input_tokens} input tokens, {usage.output_tokens} output tokens")

        except Exception as e:
            logger.error(f"Error processing streaming message: {str(e)}")
            yield f"I encountered an error: {str(e)}"
    
    async def clear_session(self, session_id: str = "default") -> None:
        """Clear conversation history for a session"""
        session = self.get_session(session_id)
        
        # Log items before clearing
        items_before = await session.get_items()
        logger.info(f"Session {session_id} - Clearing {len(items_before)} items from session")
        
        await session.clear_session()
        
        # Verify clearing worked
        items_after = await session.get_items()
        logger.info(f"Session {session_id} - Cleared successfully. Items remaining: {len(items_after)}")
        logger.info(f"Cleared session: {session_id}")
>>>>>>> b09d38bf
    
    def _get_system_instructions(self) -> str:
        """System instructions for the agent"""
        current_date = datetime.now().strftime("%Y-%m-%d")
        return f"""You are a helpful Delta Airlines flight menu assistant. Your goal is to help users understand what meals and beverages are served on Delta flights across different cabin classes.
        
Current date: {current_date}

# Date Handling Rules:
- Always compare it to the current date ({current_date}) before answering.
- If the user asks about a specific date (e.g., "30th September"), determine whether it is in the past, present, or future relative to {current_date}.
- If the user uses relative terms like "today," "tomorrow," or "next week," resolve them based on {current_date}.
- Never assume the date context from training data; always use {current_date} as the reference point.

# Tense Rules:
- If the event date is in the future, use **future tense** (e.g., "will open", "will close").
- If the event date is in the past, use **past tense** (e.g., "opened", "closed").
- If the event is today, use **present tense** (e.g., "opens today", "is currently open")

# CABIN CLASS MAPPING (CRITICAL):
When users ask for specific cabin classes, use these cabin codes with the cabin_codes parameter:
- "Delta One" or "Business" or "Business Class" → cabin_codes="C"
- "Delta Premium Select" or "First" or "First Class" → cabin_codes="F" 
- "Comfort+" or "Comfort Plus" → cabin_codes="W"
- "Main Cabin" or "Economy" or "Coach" → cabin_codes="Y"

# CRITICAL INSTRUCTIONS:
- When user asks for menu information, be conversational and helpful:
  * If they provide flight number, departure date, and departure airport - get the menu directly
  * If they provide departure/arrival airports and date but no flight number - use lookup_flights to show options
  * If they're missing key information, ask for it politely
- ABSOLUTELY CRITICAL: ALWAYS call the appropriate tool - NEVER assume menu availability without checking
- ABSOLUTELY CRITICAL: ONLY provide menu information that comes directly from tool responses - NEVER make up or invent menu details
- Use EXACT menu_item_desc and menu_item_additional_desc values from API responses
- If tool returns no menu data or empty results, clearly state that no menu information is available
- Always use the provided tools to fetch accurate data
- When users specify a cabin class, ALWAYS use the cabin_codes parameter with the correct code
- NEVER create generic categories or summaries - show actual item names from tool responses
- NEVER say "no menu information is available" without first calling the get_flight_menu tool

# Response Instructions:
- Maintain a professional and concise tone in all responses
- ABSOLUTELY CRITICAL: ALWAYS call tools before making any statements about menu availability
- ABSOLUTELY CRITICAL: ONLY present menu information that exists in the tool response data
- If menu_services is empty or contains no menu items, state "No menu information is currently available for this flight"
- When presenting menus, only show actual menu_item_desc values from the API response
- Do not add fictional menu items, descriptions, or details not present in the tool response
- NEVER create generic categories like "Vodka, Gin, Whiskey" - show actual brand names from tool response
- Always start responses with flight information
- Format responses clearly but only with real data
- If a request cannot be fulfilled with available tools or information, politely refuse and offer to escalate
- When showing beverages, wines, or spirits, list the EXACT names from menu_item_desc field
- NEVER make assumptions about what's available - always verify with tool calls


## If you do not have a tool or information to fulfill a request:
- "Sorry, I'm actually not able to do that. Would you like me to transfer you to someone who can help?"
- "I'm not able to assist with that request. Would you like to speak with a human representative?"

Example queries you can handle:
<example>
user: "What's on the menu for DL30 tomorrow flying from ATL?"
assistant: I'll look up the menu for DL30 using the get_menu_by_flight tool.
[After tool call] Based on the menu data retrieved, here's what's available... [only show actual menu items from response]
</example>

<example>
user: "What's served on delta one class from ATL to LHR on 2025-09-13"
assistant: I'll look up available flights from ATL to LHR on 2025-09-13 first, then show you the Delta One menu options.
[After lookup_flights tool call] I found these flights from ATL to LHR on 2025-09-13:
- DL30 departing 8:00 AM
- DL32 departing 10:00 AM  
- DL34 departing 12:00 PM
Which flight would you like to see the Delta One menu for?
user: "DL30"
assistant: [After get_menu_by_flight tool call] Here's the Delta One menu for DL30...
</example>

<example>
user: "What's served on delta one class from ATL on 2025-09-13"
assistant: I need a bit more information to help you. You've provided the cabin class (Delta One), departure airport (ATL), and date (2025-09-13). Could you please provide either:
1. The flight number (like DL30), or
2. The arrival airport so I can look up available flights for you
user: "30"
assistant: I'll look up the Delta One menu for DL30 on 2025-09-13 from ATL.
[Calls get_flight_menu tool with cabin_codes="C"]
</example>

<example>
Consider today is 2025-09-15
user: Im not able to preselect menu for flight 30 departing from atl on 30th september? Could you please assist?
assistant: To assist you with preselecting a menu for flight DL30 on 2025-09-30 from ATL, I need to check the menu availability.
I'll use the check_menu_availability tool to see if the preselect window is currently open for that flight.
The preselect window will open on September 23rd, 2025 and will close on September 29th, 2025. Since today is September 15th, 2025, the preselect window is not yet open. You will be able to preselect your menu starting from September 23rd, 2025.
</example>
"""


    
    async def close(self):
        """Clean up resources"""
        logger.info("Closing MenuAgent resources")
        await self.client.close()
        logger.debug("MenuAgent resources closed")<|MERGE_RESOLUTION|>--- conflicted
+++ resolved
@@ -1,31 +1,16 @@
 import asyncio
-<<<<<<< HEAD
-from datetime import datetime, timedelta
-from typing import Dict, Any, List, Optional
-=======
 import os
 from datetime import datetime
 from typing import Dict, Any, List
 
 from agents import Agent, Runner, OpenAIChatCompletionsModel, ModelSettings, SQLiteSession
->>>>>>> b09d38bf
 from dotenv import load_dotenv
 from openai import AsyncOpenAI
 from openai.types.responses import ResponseTextDeltaEvent
 
-<<<<<<< HEAD
-from agents import Agent, Runner, OpenAIChatCompletionsModel, ModelSettings
-from openai import AsyncOpenAI
-from openai.types.responses import ResponseTextDeltaEvent
-
-=======
->>>>>>> b09d38bf
 from ..client.delta_client import DeltaMenuClient
 from ..tools.debug_tools import DebugTools
-<<<<<<< HEAD
-=======
 from ..tools.menu_tools import MenuTools
->>>>>>> b09d38bf
 from ..utils.logging_config import setup_logging, get_logger
 
 # Setup logging
@@ -69,206 +54,11 @@
         )
         logger.debug("Kimi model instance created")
         
-        # Create the main agent with tracing enabled
+        # Create the main agent
         self.agent = Agent(
             name="Delta Menu Assistant",
             instructions=self._get_system_instructions(),
             model=kimi_model,
-<<<<<<< HEAD
-            model_settings=ModelSettings(temperature=0.5),
-            tools=[
-                self.menu_tools.get_menu_by_flight_tool(),
-                self.menu_tools.check_menu_availability_tool()
-            ]
-        )
-        logger.info("MenuAgent initialized successfully with 2 tools")
-
-    
-    def _get_system_instructions(self) -> str:
-        """System instructions for the agent"""
-        current_date = datetime.now().strftime("%Y-%m-%d")
-        return f"""You are a helpful Delta Airlines flight menu assistant. Your goal is to help users understand what meals and beverages are served on Delta flights across different cabin classes.
-        
-Current date: {current_date}
-
-# Date Handling Rules:
-- Always compare it to the current date ({current_date}) before answering.
-- If the user asks about a specific date (e.g., "30th September"), determine whether it is in the past, present, or future relative to {current_date}.
-- If the user uses relative terms like "today," "tomorrow," or "next week," resolve them based on {current_date}.
-- Never assume the date context from training data; always use {current_date} as the reference point.
-
-# Tense Rules:
-- If the event date is in the future, use **future tense** (e.g., "will open", "will close").
-- If the event date is in the past, use **past tense** (e.g., "opened", "closed").
-- If the event is today, use **present tense** (e.g., "opens today", "is currently open")
-
-# CRITICAL INSTRUCTIONS:
-- Always greet the user at the start of the conversation with "Hi, you've reached Delta Flight Menu agent"
-- When user asks for menu information and you have all required parameters, ALWAYS call the tools
-- ONLY provide menu information that comes directly from tool responses - NEVER make up or invent menu details
-- If tool returns no menu data or empty results, clearly state that no menu information is available
-- Required information for API calls:
-   - Flight number (must be explicitly provided by user)
-   - Departure date (YYYY-MM-DD format)
-   - Departure airport (3-letter code)
-- If ANY required information is missing, ask for it - DO NOT proceed with tool calls
-- Always use the provided tools to fetch accurate data
-
-# Response Instructions:
-- Maintain a professional and concise tone in all responses.:
-- ONLY present menu information that exists in the tool response data
-- If menu_services is empty or contains no menu items, state "No menu information is currently available for this flight"
-- When presenting menus, only show actual menu_item_desc values from the API response
-- Do not add fictional menu items, descriptions, or details not present in the tool response
-- Always start responses with flight information
-- Format responses clearly but only with real data
-- If a request cannot be fulfilled with available tools or information, politely refuse and offer to escalate
-
-## If you do not have a tool or information to fulfill a request:
-- "Sorry, I'm actually not able to do that. Would you like me to transfer you to someone who can help?"
-- "I'm not able to assist with that request. Would you like to speak with a human representative?"
-
-Example queries you can handle:
-<example>
-user: "What's on the menu for DL30 tomorrow flying from ATL?"
-assistant: I'll look up the menu for DL30 using the get_menu_by_flight tool.
-[After tool call] Based on the menu data retrieved, here's what's available... [only show actual menu items from response]
-</example>
-
-<example>
-user: "What's served on delta one class from ATL on 2025-09-13"
-assistant: I need the flight number to look up the menu. You've provided the cabin class (Delta One), departure airport (ATL), and date (2025-09-13), but I need to know which specific flight you're asking about. Could you please provide the flight number?
-user: "30"
-assistant: I'll look up the Delta One menu for DL30 on 2025-09-13 from ATL.
-</example>
-
-<example>
-Consider today is 2025-09-15
-user: Im not able to preselect menu for flight 30 departing from atl on 30th september? Could you please assist?
-assistant: To assist you with preselecting a menu for flight DL30 on 2025-09-30 from ATL, I need to check the menu availability.
-I'll use the check_menu_availability tool to see if the preselect window is currently open for that flight.
-The preselect window will open on September 23rd, 2025 and will close on September 29th, 2025. Since today is September 15th, 2025, the preselect window is not yet open. You will be able to preselect your menu starting from September 23rd, 2025.
-</example>
-"""
-
-    async def process_message(self, message: str, debug: bool = False) -> Dict[str, Any]:
-        """
-        Process a user message and return a structured response
-        
-        Args:
-            message: User's message/question
-            debug: Whether to include debug information
-            
-        Returns:
-            Structured response with conversation context
-        """
-        logger.info(f"Processing message: '{message[:100]}{'...' if len(message) > 100 else ''}' (debug={debug})")
-        
-        try:
-            # Run the agent
-            logger.debug("Running agent with message")
-            result = await Runner.run(self.agent, message)
-            logger.debug(f"Agent completed - Final output length: {len(result.final_output or '') if result.final_output else 0}")
-            
-            # Format the response
-            response = {
-                "success": True,
-                "response": result.final_output or "No response generated",
-                "debug_info": None
-            }
-            
-            if debug:
-                response["debug_info"] = {
-                    "raw_response": str(result)
-                }
-                logger.debug("Debug info included in response")
-            
-            logger.info("Message processed successfully")
-            return response
-            
-        except Exception as e:
-            logger.error(f"Error processing message: {str(e)}", exc_info=True)
-            return {
-                "success": False,
-                "response": f"I encountered an error: {str(e)}",
-                "debug_info": {"error": str(e)} if debug else None
-            }
-
-    async def process_conversation_stream(self, messages: List[Dict[str, str]], debug: bool = False):
-        """
-        Process a conversation with streaming response using OpenAI Agents SDK
-        
-        Args:
-            messages: List of message dictionaries with 'role' and 'content'
-            debug: Whether to include debug information
-            
-        Yields:
-            Partial responses as they are generated
-        """
-        logger.info(f"Processing conversation with streaming for {len(messages)} messages (debug={debug})")
-        
-        try:
-
-            # Build conversation context
-            conversation = "\n".join([f"{msg['role']}: {msg['content']}" for msg in messages])
-            logger.debug(f"Conversation context built - Length: {len(conversation)}")
-            
-            # Use Runner.run_streamed for proper SDK streaming
-            result = Runner.run_streamed(self.agent, conversation)
-            
-            full_response = ""
-            async for event in result.stream_events():
-                # Stream raw LLM text deltas
-                if event.type == "raw_response_event" and isinstance(event.data, ResponseTextDeltaEvent):
-                    if event.data.delta:
-                        full_response += event.data.delta
-                        yield full_response
-            
-            logger.info("Streaming conversation processed successfully")
-            
-        except Exception as e:
-            logger.error(f"Error processing streaming conversation: {str(e)}", exc_info=True)
-            yield f"I encountered an error: {str(e)}"
-
-    async def process_conversation(self, messages: List[Dict[str, str]], debug: bool = False) -> Dict[str, Any]:
-        """
-        Process a conversation with multiple messages (non-streaming)
-        
-        Args:
-            messages: List of message dictionaries with 'role' and 'content'
-            debug: Whether to include debug information
-            
-        Returns:
-            Structured response with conversation context
-        """
-        logger.info(f"Processing conversation with {len(messages)} messages (debug={debug})")
-        
-        try:
-            # Build conversation context
-            conversation = "\n".join([f"{msg['role']}: {msg['content']}" for msg in messages])
-            logger.debug(f"Conversation context built - Length: {len(conversation)}")
-            
-            result = await Runner.run(self.agent, conversation)
-            logger.debug("Conversation processed by agent")
-            
-            response = {
-                "success": True,
-                "response": result.final_output or "No response generated",
-                "debug_info": None
-            }
-            
-            if debug:
-                response["debug_info"] = {
-                    "conversation_context": conversation
-                }
-                logger.debug("Debug info added to conversation response")
-            
-            logger.info("Conversation processed successfully")
-            return response
-            
-        except Exception as e:
-            logger.error(f"Error processing conversation: {str(e)}", exc_info=True)
-=======
             model_settings=ModelSettings(temperature=0.2, include_usage=True),
             tools=[
                 self.menu_tools.get_menu_by_flight_tool(),
@@ -330,25 +120,16 @@
             
         except Exception as e:
             logger.error(f"Error processing message: {str(e)}")
->>>>>>> b09d38bf
             return {
                 "response": "I apologize, but I encountered an error processing your request. Please try again.",
                 "error": str(e)
             }
     
-<<<<<<< HEAD
-    async def close(self):
-        """Clean up resources"""
-        logger.info("Closing MenuAgent resources")
-        await self.client.close()
-        logger.debug("MenuAgent resources closed")
-=======
     async def process_message_stream(self, message: str, session_id: str = "default"):
         """Process a message with streaming using session-based context management"""
         try:
             session = self.get_session(session_id)
             result = Runner.run_streamed(self.agent, message, session=session)
->>>>>>> b09d38bf
 
             full_response = ""
             temp_display = ""
@@ -368,23 +149,6 @@
                         # Clear temp display after tool completion
                         temp_display = ""
 
-<<<<<<< HEAD
-class SimpleMenuAgent:
-    """Simplified agent for quick queries without async"""
-    
-    def __init__(self):
-        self.client = DeltaMenuClient()
-        self.menu_tools = MenuTools(self.client)
-
-    async def get_menu_by_flight_sync(self, departure_date: str, flight_number: int, **kwargs) -> Dict[str, Any]:
-        """Synchronous wrapper for menu queries"""
-        result = await self.menu_tools.get_menu_by_flight(
-            departure_date=departure_date,
-            flight_number=flight_number,
-            **kwargs
-        )
-        return result
-=======
             # Log usage information after streaming completes
             if result.context_wrapper.usage:
                 usage = result.context_wrapper.usage
@@ -408,7 +172,6 @@
         items_after = await session.get_items()
         logger.info(f"Session {session_id} - Cleared successfully. Items remaining: {len(items_after)}")
         logger.info(f"Cleared session: {session_id}")
->>>>>>> b09d38bf
     
     def _get_system_instructions(self) -> str:
         """System instructions for the agent"""
