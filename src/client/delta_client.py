import time
from datetime import date
<<<<<<< HEAD

from ..models.menu import FlightMenuResponse, MenuAvailabilityResponse, \
    FlightMenuAvailability, CabinAvailability, FlightLeg, FlightMenuError
from ..models.requests import MenuQueryRequest, FlightRequestValidation, ValidationParameters, ValidationNextSteps
from .oauth_manager import DeltaOAuthManager
=======
from typing import Dict, Any, Optional

import httpx

from .oauth_manager import DeltaOAuthManager
from ..data.ssr_codes import get_ssr_description
from ..database.connection_pool import initialize_db_pool, close_db_pool
from ..database.flight_repository import FlightRepository
from ..models.menu import FlightMenuResponse, MenuAvailabilityResponse, \
    FlightLeg, FlightMenuError
from ..models.requests import MenuQueryRequest, FlightRequestValidation, ValidationParameters, ValidationNextSteps, \
    FlightLookupRequest
from ..models.responses import FlightLookupResponse
>>>>>>> b09d38bf
from ..utils.logging_config import setup_logging, get_logger

# Setup logging
setup_logging(log_file='gradio_app.log')
logger = get_logger(__name__)

class DeltaMenuClient:
    """Client for interacting with Delta's flight menu API"""
    
    BASE_URL = "https://ifsobs-api.delta.com/CatFltMenuSvcRst/v1"
    
    DEFAULT_HEADERS = {
        'accept': 'application/json, text/plain, */*',
        'accept-language': 'en-US,en;q=0.8',
        'channelId': 'DGMNPT',
        'origin': 'https://menu.delta.com',
        'priority': 'u=1, i',
        'referer': 'https://menu.delta.com/',
        'sec-gpc': '1',
        'user-agent': 'Mozilla/5.0 (Windows NT 10.0; Win64; x64) AppleWebKit/537.36'
    }
    
    def __init__(self, oauth_manager: Optional[DeltaOAuthManager] = None):
        logger.info("Initializing DeltaMenuClient")
        self.client = httpx.AsyncClient(
            headers=self.DEFAULT_HEADERS,
            timeout=30.0
        )
        self.oauth_manager = oauth_manager or DeltaOAuthManager()
        self.flight_repository = FlightRepository()
        self._db_initialized = False
    
    async def get_menu_by_flight(self, request: MenuQueryRequest) -> FlightMenuResponse | FlightMenuError:
        """Get menu for specific flight"""
        logger.info(f"Getting menu for flight {request.operating_carrier}{request.flight_number} on {request.departure_date} from {request.departure_airport}")
        
        try:
            start_time = time.time()
            
            params = {
                'departureLocalDate': request.departure_date.isoformat(),
                'flightDepartureAirportCode': request.departure_airport,
                'flightNum': request.flight_number,
                'operatingCarrierCode': request.operating_carrier
            }
            logger.debug(f"API request params: {params}")
            
            # Generate transaction ID
            import uuid
            transaction_id = str(uuid.uuid4()).upper()
            
            headers = self.DEFAULT_HEADERS.copy()
            headers['transactionid'] = transaction_id

            response = await self.client.get(
                f"{self.BASE_URL}/menuByFlight",
                params=params,
                headers=headers
            )
            
            response_time_ms = int((time.time() - start_time) * 1000)
            logger.info(f"API response received: {response.status_code} ({response_time_ms}ms)")
            
            if response.status_code == 200:
                data = response.json()
                logger.debug(f"Response data keys: {list(data.keys()) if isinstance(data, dict) else 'Not a dict'}")
                return self._parse_api_response(data, request, response_time_ms)
            else:
                data = response.json()
                logger.warning(f"API returned non-200 status: {response.status_code} - {data}")
                return FlightMenuError(
                    success=False,
                    error_message=f"API returned {data}",
                )
                
        except httpx.TimeoutException:
            logger.error(f"API request timed out for flight {request.operating_carrier}{request.flight_number}")
            return FlightMenuResponse(
                operating_carrier_code=request.operating_carrier,
                flight_num=request.flight_number,
                flight_departure_date=request.departure_date.isoformat(),
                flight_departure_airport_code=request.departure_airport,
                success=False,
                error_message="Request timed out",
                api_response_time_ms=30000
            )
        except Exception as e:
            logger.error(f"Unexpected error in get_menu_by_flight: {str(e)}", exc_info=True)
            return FlightMenuError(
                success=False,
                error_message=str(e)
            )
    
    def _parse_api_response(self, data: Dict[str, Any], request: MenuQueryRequest, response_time_ms: int) -> FlightMenuResponse | FlightMenuError:
        """Parse the Delta API response into our Pydantic models"""
        logger.debug("Parsing API response")
        
        try:
            if not data or not data.get('flightMenus'):
                error_message = "Empty or invalid response from API"
                if isinstance(data, dict) and 'error' in data:
                    error_message = data['error']
                logger.warning(f"Invalid API response: {error_message}")
                return FlightMenuResponse(
                    operating_carrier_code=request.operating_carrier,
                    flight_num=request.flight_number,
                    flight_departure_date=request.departure_date.isoformat(),
                    flight_departure_airport_code=request.departure_airport,
                    success=False,
                    error_message=error_message,
                    api_response_time_ms=response_time_ms
                )

            flight_menu_data = data['flightMenus'][0]
            logger.debug(f"Found flight menu data with keys: {list(flight_menu_data.keys())}")

<<<<<<< HEAD
=======
            # Add SSR descriptions to menu items
            self._add_ssr_descriptions(flight_menu_data)
            
>>>>>>> b09d38bf
            flight_menu_response = FlightMenuResponse.model_validate({
                **flight_menu_data,
                'success': True,
                'error_message': None,
                'api_response_time_ms': response_time_ms
            })
            logger.info(f"Successfully parsed menu response for {request.operating_carrier}{request.flight_number}")
            return flight_menu_response

        except Exception as e:
            logger.error(f"Error parsing API response: {str(e)}", exc_info=True)
            return FlightMenuError(
                success=False,
                error_message=f"An unexpected error occurred during parsing: {str(e)}",
            )
<<<<<<< HEAD
=======
    
    def _add_ssr_descriptions(self, flight_menu_data: Dict[str, Any]):
        """Add SSR code descriptions to menu items"""
        for menu_service in flight_menu_data.get('menuServices', []):
            for menu in menu_service.get('menus', []):
                for menu_item in menu.get('menuItems', []):
                    ssr_code = menu_item.get('ssrCode')
                    if ssr_code:
                        description = get_ssr_description(ssr_code)
                        dietary_asgmts = menu_item.get('menuItemDietaryAsgmts')

                        if not dietary_asgmts:
                            new_asgmt = {'menuItemDietaryDesc': description}
                            menu_item['menuItemDietaryAsgmts'] = [new_asgmt]
>>>>>>> b09d38bf


    def validate_flight_request(self, request: MenuQueryRequest) -> FlightRequestValidation:
        """
        Validate flight request parameters before making API calls.

        Args:
            request: MenuQueryRequest model with flight parameters

        Returns:
            FlightRequestValidation model with validation results
        """
        issues = []
        recommendations = []

        # Check if date is in the past
        if request.departure_date < date.today():
            issues.append("Departure date is in the past")
            recommendations.append("Use a future date or today's date")

        # Check if date is too far in the future (more than 1 year)
        from datetime import timedelta
        if request.departure_date > date.today() + timedelta(days=365):
            issues.append("Departure date is more than 1 year in the future")
            recommendations.append("Menu data may not be available for flights more than 1 year ahead")

        # Validate flight number (already validated by Pydantic)
        if request.flight_number > 9999:
            issues.append("Invalid flight number")
            recommendations.append("Flight number should be between 1 and 9999")

        # Validate airport code
        if len(request.departure_airport) != 3 or not request.departure_airport.isalpha():
            issues.append("Invalid airport code format")
            recommendations.append("Airport code should be 3 letters (e.g., ATL, LAX, JFK)")

        # Validate carrier code
        if len(request.operating_carrier) != 2 or not request.operating_carrier.isalpha():
            issues.append("Invalid carrier code format")
            recommendations.append("Carrier code should be 2 letters (e.g., DL, AA, UA)")

        return FlightRequestValidation(
            is_valid=len(issues) == 0,
            issues=issues,
            recommendations=recommendations,
            parameters=ValidationParameters(
                flight_departure_date=request.departure_date.isoformat(),
                flight_number=request.flight_number,
                flight_departure_airport=request.departure_airport,
                operating_carrier=request.operating_carrier
            ),
            next_steps=ValidationNextSteps()
        )

    async def check_api_health(self) -> Dict[str, Any]:
        """Check if the Delta API is accessible"""
        try:
            # Try a simple request to check if API is up
            response = await self.client.get(
                f"{self.BASE_URL}/menuByFlight",
                params={
                    'departureLocalDate': '2025-08-13',
                    'flightDepartureAirportCode': 'ATL',
                    'flightNum': 30,
                    'operatingCarrierCode': 'DL'
                },
                timeout=10.0
            )
            
            return {
                'status': 'healthy' if response.status_code < 500 else 'unhealthy',
                'status_code': response.status_code,
                'response_time_ms': int(response.elapsed.total_seconds() * 1000)
            }
            
        except Exception as e:
            return {
                'status': 'unhealthy',
                'error': str(e)
            }
    
    async def check_menu_availability(self, flight_legs: list[FlightLeg]) -> MenuAvailabilityResponse:
        """Check menu availability for flights using OAuth authentication"""
        start_time = time.time()
        
        try:
            # Get OAuth token
            access_token = await self.oauth_manager.get_access_token()
            
            # Prepare request data
            request_data = {
                "flightLegs": [leg.model_dump(by_alias=True) for leg in flight_legs]
            }
            
            # Generate transaction ID
            import uuid
            transaction_id = str(uuid.uuid4()).upper()
            
            # Headers for availability API
            headers = {
                'accept': 'application/json',
                'channelID': 'EM',
                'TransactionID': transaction_id,
                'Authorization': f'Bearer {access_token}',
                'Content-Type': 'application/json'
            }
            
            response = await self.client.post(
                f"{self.BASE_URL}/digitalMenuAvailability",
                json=request_data,
                headers=headers
            )
            
            response_time_ms = int((time.time() - start_time) * 1000)
            
            if response.status_code == 200:
                data = response.json()
                return self._parse_availability_response(data, response_time_ms)
            else:
                return MenuAvailabilityResponse(
                    flight_legs=[],
                    success=False,
                    error_message=f"Availability API returned status code {response.status_code}",
                    api_response_time_ms=response_time_ms
                )
                
        except httpx.TimeoutException:
            return MenuAvailabilityResponse(
                flight_legs=[],
                success=False,
                error_message="Availability request timed out",
                api_response_time_ms=30000
            )
        except Exception as e:
            return MenuAvailabilityResponse(
                flight_legs=[],
                success=False,
                error_message=str(e)
            )

    def _parse_availability_response(self, data: Dict[str, Any], response_time_ms: int) -> MenuAvailabilityResponse:
        """Parse the menu availability API response"""
        try:
            return MenuAvailabilityResponse(
                flight_legs=data.get('flightLegs', []),
                success=True,
                api_response_time_ms=response_time_ms
            )
        except Exception as e:
            return MenuAvailabilityResponse(
                flight_legs=[],
                success=False,
                error_message=f"Failed to parse availability response: {str(e)}",
                api_response_time_ms=response_time_ms
            )

    async def _ensure_db_initialized(self):
        """Initialize database pool if not already done"""
        if not self._db_initialized:
            await initialize_db_pool()
            self._db_initialized = True
    
    async def lookup_flights(self, request: FlightLookupRequest) -> FlightLookupResponse:
        """Lookup flight numbers by route and date using Oracle database"""
        logger.info(f"Looking up flights from {request.departure_airport} to {request.arrival_airport} on {request.departure_date}")
        
        try:
            await self._ensure_db_initialized()
            return await self.flight_repository.lookup_flights(request)
            
        except ValueError as e:
            # Handle missing credentials gracefully
            logger.error(f"Database configuration error: {str(e)}")
            return FlightLookupResponse(
                departure_airport=request.departure_airport,
                arrival_airport=request.arrival_airport,
                departure_date=request.departure_date.isoformat(),
                operating_carrier=request.operating_carrier,
                flights=[],
                success=False,
                error_message=f"Database configuration error: {str(e)}"
            )
        except Exception as e:
            logger.error(f"Error looking up flights: {str(e)}", exc_info=True)
            return FlightLookupResponse(
                departure_airport=request.departure_airport,
                arrival_airport=request.arrival_airport,
                departure_date=request.departure_date.isoformat(),
                operating_carrier=request.operating_carrier,
                flights=[],
                success=False,
                error_message=str(e)
            )
    
    async def close(self):
<<<<<<< HEAD
        """Close the HTTP client"""
=======
        """Close the HTTP client and database pool"""
>>>>>>> b09d38bf
        logger.info("Closing DeltaMenuClient")
        await self.client.aclose()
        if hasattr(self, 'oauth_manager'):
            await self.oauth_manager.close()
<<<<<<< HEAD
=======
        if self._db_initialized:
            await close_db_pool()
>>>>>>> b09d38bf
        logger.debug("DeltaMenuClient closed")<|MERGE_RESOLUTION|>--- conflicted
+++ resolved
@@ -1,12 +1,5 @@
 import time
 from datetime import date
-<<<<<<< HEAD
-
-from ..models.menu import FlightMenuResponse, MenuAvailabilityResponse, \
-    FlightMenuAvailability, CabinAvailability, FlightLeg, FlightMenuError
-from ..models.requests import MenuQueryRequest, FlightRequestValidation, ValidationParameters, ValidationNextSteps
-from .oauth_manager import DeltaOAuthManager
-=======
 from typing import Dict, Any, Optional
 
 import httpx
@@ -20,7 +13,6 @@
 from ..models.requests import MenuQueryRequest, FlightRequestValidation, ValidationParameters, ValidationNextSteps, \
     FlightLookupRequest
 from ..models.responses import FlightLookupResponse
->>>>>>> b09d38bf
 from ..utils.logging_config import setup_logging, get_logger
 
 # Setup logging
@@ -137,12 +129,9 @@
             flight_menu_data = data['flightMenus'][0]
             logger.debug(f"Found flight menu data with keys: {list(flight_menu_data.keys())}")
 
-<<<<<<< HEAD
-=======
             # Add SSR descriptions to menu items
             self._add_ssr_descriptions(flight_menu_data)
             
->>>>>>> b09d38bf
             flight_menu_response = FlightMenuResponse.model_validate({
                 **flight_menu_data,
                 'success': True,
@@ -158,8 +147,6 @@
                 success=False,
                 error_message=f"An unexpected error occurred during parsing: {str(e)}",
             )
-<<<<<<< HEAD
-=======
     
     def _add_ssr_descriptions(self, flight_menu_data: Dict[str, Any]):
         """Add SSR code descriptions to menu items"""
@@ -174,7 +161,6 @@
                         if not dietary_asgmts:
                             new_asgmt = {'menuItemDietaryDesc': description}
                             menu_item['menuItemDietaryAsgmts'] = [new_asgmt]
->>>>>>> b09d38bf
 
 
     def validate_flight_request(self, request: MenuQueryRequest) -> FlightRequestValidation:
@@ -370,18 +356,11 @@
             )
     
     async def close(self):
-<<<<<<< HEAD
-        """Close the HTTP client"""
-=======
         """Close the HTTP client and database pool"""
->>>>>>> b09d38bf
         logger.info("Closing DeltaMenuClient")
         await self.client.aclose()
         if hasattr(self, 'oauth_manager'):
             await self.oauth_manager.close()
-<<<<<<< HEAD
-=======
         if self._db_initialized:
             await close_db_pool()
->>>>>>> b09d38bf
         logger.debug("DeltaMenuClient closed")