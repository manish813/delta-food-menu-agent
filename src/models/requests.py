from datetime import date
<<<<<<< HEAD
from typing import Optional, Dict, Any, List
=======
from typing import List

from pydantic import BaseModel, Field


class FlightLookupRequest(BaseModel):
    """Request parameters for flight lookup"""
    departure_date: date = Field(description="Flight departure date (YYYY-MM-DD)")
    departure_airport: str = Field(description="Departure airport code")
    arrival_airport: str = Field(description="Arrival airport code")
    operating_carrier: str = Field(default="DL", description="Airline carrier code")
>>>>>>> b09d38bf


class MenuQueryRequest(BaseModel):
    """Request parameters for Delta menu API"""
    departure_date: date = Field(description="Flight departure date (YYYY-MM-DD)")
    flight_number: int = Field(gt=0, description="Flight number")
    departure_airport: str = Field(description="Departure airport code")
    operating_carrier: str = Field(default="DL", description="Airline carrier code")
    lang_cd: str = Field(default="en-US", description="Language code")

    class Config:
        json_encoders = {
            date: lambda v: v.isoformat()
        }


class ValidationParameters(BaseModel):
    """Parameters used in validation"""
    flight_departure_date: str
    flight_number: int
    flight_departure_airport: str
    operating_carrier: str


class ValidationNextSteps(BaseModel):
    """Next steps based on validation result"""
    valid: str = "Ready to make API call"
    invalid: str = "Please fix the issues above before proceeding"


class FlightRequestValidation(BaseModel):
    """Validation response for flight request parameters"""
    tool: str = "request_validation"
    is_valid: bool
    issues: List[str]
    recommendations: List[str]
    parameters: ValidationParameters
    next_steps: ValidationNextSteps


class DebugRequest(BaseModel):
    """Request for debugging API calls"""
    endpoint: str = Field(default="menuByFlight")
    params: dict = Field(default_factory=dict)
    include_raw_response: bool = Field(default=False)<|MERGE_RESOLUTION|>--- conflicted
+++ resolved
@@ -1,7 +1,4 @@
 from datetime import date
-<<<<<<< HEAD
-from typing import Optional, Dict, Any, List
-=======
 from typing import List
 
 from pydantic import BaseModel, Field
@@ -13,7 +10,6 @@
     departure_airport: str = Field(description="Departure airport code")
     arrival_airport: str = Field(description="Arrival airport code")
     operating_carrier: str = Field(default="DL", description="Airline carrier code")
->>>>>>> b09d38bf
 
 
 class MenuQueryRequest(BaseModel):
